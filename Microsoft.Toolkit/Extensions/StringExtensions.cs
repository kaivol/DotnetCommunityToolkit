// Licensed to the .NET Foundation under one or more agreements.
// The .NET Foundation licenses this file to you under the MIT license.
// See the LICENSE file in the project root for more information.

using System.Globalization;
using System.Net;
using System.Text.RegularExpressions;

namespace Microsoft.Toolkit.Extensions
{
    /// <summary>
    /// Helpers for working with strings.
    /// </summary>
    public static class StringExtensions
    {
<<<<<<< HEAD
        internal const string PhoneNumberRegex = @"^[+]?(\d{1,3})?[\s.-]?\(?\d{3}\)?[\s.-]?\d{3}[\s.-]?\d{4}$";
=======
        /// <summary>
        /// Regular expression for matching a phone number.
        /// </summary>
        internal const string PhoneNumberRegex = @"^\s*\+?\s*([0-9][\s-]*){9,}$";

        /// <summary>
        /// Regular expression for matching a string that contains only letters.
        /// </summary>
>>>>>>> 29dfa7cc
        internal const string CharactersRegex = "^[A-Za-z]+$";

        /// <summary>
        /// Regular expression for matching an email address.
        /// </summary>
        /// <remarks>General Email Regex (RFC 5322 Official Standard) from emailregex.com.</remarks>
        internal const string EmailRegex = "(?:[a-z0-9!#$%&'*+/=?^_`{|}~-]+(?:\\.[a-z0-9!#$%&'*+/=?^_`{|}~-]+)*|\"(?:[\\x01-\\x08\\x0b\\x0c\\x0e-\\x1f\\x21\\x23-\\x5b\\x5d-\\x7f]|\\\\[\\x01-\\x09\\x0b\\x0c\\x0e-\\x7f])*\")@(?:(?:[a-z0-9](?:[a-z0-9-]*[a-z0-9])?\\.)+[a-z0-9](?:[a-z0-9-]*[a-z0-9])?|\\[(?:(?:25[0-5]|2[0-4][0-9]|[01]?[0-9][0-9]?)\\.){3}(?:25[0-5]|2[0-4][0-9]|[01]?[0-9][0-9]?|[a-z0-9-]*[a-z0-9]:(?:[\\x01-\\x08\\x0b\\x0c\\x0e-\\x1f\\x21-\\x5a\\x53-\\x7f]|\\\\[\\x01-\\x09\\x0b\\x0c\\x0e-\\x7f])+)\\])";

        /// <summary>
        /// Regular expression of HTML tags to remove.
        /// </summary>
        private const string RemoveHtmlTagsRegex = @"(?></?\w+)(?>(?:[^>'""]+|'[^']*'|""[^""]*"")*)>";

        /// <summary>
        /// Regular expression for removing comments from HTML.
        /// </summary>
        private static readonly Regex RemoveHtmlCommentsRegex = new Regex("<!--.*?-->", RegexOptions.Singleline);

        /// <summary>
        /// Regular expression for removing scripts from HTML.
        /// </summary>
        private static readonly Regex RemoveHtmlScriptsRegex = new Regex(@"(?s)<script.*?(/>|</script>)", RegexOptions.Singleline | RegexOptions.IgnoreCase);

        /// <summary>
        /// Regular expression for removing styles from HTML.
        /// </summary>
        private static readonly Regex RemoveHtmlStylesRegex = new Regex(@"(?s)<style.*?(/>|</style>)", RegexOptions.Singleline | RegexOptions.IgnoreCase);

        /// <summary>
        /// Determines whether a string is a valid email address.
        /// </summary>
        /// <param name="str">The string to test.</param>
        /// <returns><c>true</c> for a valid email address; otherwise, <c>false</c>.</returns>
        public static bool IsEmail(this string str)
        {
            return Regex.IsMatch(str, EmailRegex);
        }

        /// <summary>
        /// Determines whether a string is a valid decimal number.
        /// </summary>
        /// <param name="str">The string to test.</param>
        /// <returns><c>true</c> for a valid decimal number; otherwise, <c>false</c>.</returns>
        public static bool IsDecimal(this string str)
        {
            return decimal.TryParse(str, NumberStyles.Number, CultureInfo.InvariantCulture, out decimal _decimal);
        }

        /// <summary>
        /// Determines whether a string is a valid integer.
        /// </summary>
        /// <param name="str">The string to test.</param>
        /// <returns><c>true</c> for a valid integer; otherwise, <c>false</c>.</returns>
        public static bool IsNumeric(this string str)
        {
            return int.TryParse(str, out int _integer);
        }

        /// <summary>
        /// Determines whether a string is a valid phone number.
        /// </summary>
        /// <param name="str">The string to test.</param>
        /// <returns><c>true</c> for a valid phone number; otherwise, <c>false</c>.</returns>
        public static bool IsPhoneNumber(this string str)
        {
            return Regex.IsMatch(str, PhoneNumberRegex);
        }

        /// <summary>
        /// Determines whether a string contains only letters.
        /// </summary>
        /// <param name="str">The string to test.</param>
        /// <returns><c>true</c> if the string contains only letters; otherwise, <c>false</c>.</returns>
        public static bool IsCharacterString(this string str)
        {
            return Regex.IsMatch(str, CharactersRegex);
        }

        /// <summary>
        /// Returns a string representation of an object.
        /// </summary>
        /// <param name="value">The object to convert.</param>
        /// <returns>String representation of the object.</returns>
        public static string ToSafeString(this object value)
        {
            return value?.ToString();
        }

        /// <summary>
        /// Returns a string with HTML comments, scripts, styles, and tags removed.
        /// </summary>
        /// <param name="htmlText">HTML string.</param>
        /// <returns>Decoded HTML string.</returns>
        public static string DecodeHtml(this string htmlText)
        {
            if (htmlText == null)
            {
                return null;
            }

            var ret = htmlText.FixHtml();

            // Remove html tags
            ret = new Regex(RemoveHtmlTagsRegex).Replace(ret, string.Empty);

            return WebUtility.HtmlDecode(ret);
        }

        /// <summary>
        /// Returns a string with HTML comments, scripts, and styles removed.
        /// </summary>
        /// <param name="html">HTML string to fix.</param>
        /// <returns>Fixed HTML string.</returns>
        public static string FixHtml(this string html)
        {
            // Remove comments
            var withoutComments = RemoveHtmlCommentsRegex.Replace(html, string.Empty);

            // Remove scripts
            var withoutScripts = RemoveHtmlScriptsRegex.Replace(withoutComments, string.Empty);

            // Remove styles
            var withoutStyles = RemoveHtmlStylesRegex.Replace(withoutScripts, string.Empty);

            return withoutStyles;
        }

        /// <summary>
        /// Truncates a string to the specified length.
        /// </summary>
        /// <param name="value">The string to be truncated.</param>
        /// <param name="length">The maximum length.</param>
        /// <returns>Truncated string.</returns>
        public static string Truncate(this string value, int length)
        {
            return Truncate(value, length, false);
        }

        /// <summary>
        /// Truncates a string to the specified length.
        /// </summary>
        /// <param name="value">The string to be truncated.</param>
        /// <param name="length">The maximum length.</param>
        /// <param name="ellipsis"><c>true</c> to add ellipsis to the truncated text; otherwise, <c>false</c>.</param>
        /// <returns>Truncated string.</returns>
        public static string Truncate(this string value, int length, bool ellipsis)
        {
            if (!string.IsNullOrEmpty(value))
            {
                value = value.Trim();
                if (value.Length > length)
                {
                    if (ellipsis)
                    {
                        return value.Substring(0, length) + "...";
                    }

                    return value.Substring(0, length);
                }
            }

            return value ?? string.Empty;
        }
    }
}<|MERGE_RESOLUTION|>--- conflicted
+++ resolved
@@ -13,18 +13,14 @@
     /// </summary>
     public static class StringExtensions
     {
-<<<<<<< HEAD
-        internal const string PhoneNumberRegex = @"^[+]?(\d{1,3})?[\s.-]?\(?\d{3}\)?[\s.-]?\d{3}[\s.-]?\d{4}$";
-=======
         /// <summary>
         /// Regular expression for matching a phone number.
         /// </summary>
-        internal const string PhoneNumberRegex = @"^\s*\+?\s*([0-9][\s-]*){9,}$";
+        internal const string PhoneNumberRegex = @"^[+]?(\d{1,3})?[\s.-]?\(?\d{3}\)?[\s.-]?\d{3}[\s.-]?\d{4}$";
 
         /// <summary>
         /// Regular expression for matching a string that contains only letters.
         /// </summary>
->>>>>>> 29dfa7cc
         internal const string CharactersRegex = "^[A-Za-z]+$";
 
         /// <summary>
